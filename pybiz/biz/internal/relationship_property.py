import pybiz.biz.biz_object as biz_object

from typing import Text, Type, Tuple

from pybiz.util import is_sequence
from pybiz.exc import RelationshipError
from pybiz.predicate import (
    ConditionalPredicate,
    BooleanPredicate,
    OP_CODE,
)

from .query import QuerySpecification
from ..relationship import Relationship
from ..biz_list import BizList


class RelationshipProperty(property):
    def __init__(self, relationship, **kwargs):
        super().__init__(**kwargs)
        self.relationship = relationship

    def __repr__(self):
        if self.relationship is not None:
            return repr(self.relationship).replace(
                'Relationship', 'RelationshipProperty'
            )
        else:
            return '<RelationshipProperty>'

    @classmethod
    def build(cls, relationship: 'Relationship') -> 'RelationshipProperty':
        """
        Build and return a `RelationshipProperty`, that validates the data on
        getting/setting and lazy-loads data on get.
        """
        rel = relationship
        key = relationship.name

        def fget(self):
            """
            Return the related BizObject instance or list.
            """
            if key not in self._related:
                if rel.lazy:
                    # fetch all fields
                    value = rel.query(self)
                    rel.set_internally(self, value)

            default = self.BizList([], rel, self) if rel.many else None
            value = self._related.get(key, default)

            for cb_func in rel.on_get:
                cb_func(self, value)

            return value

        def fset(self, value):
            """
            Set the related BizObject or list, enuring that a list can't be
            assigned to a Relationship with many == False and vice versa.
            """
            rel = self.relationships[key]

            if rel.readonly:
                raise RelationshipError(f'{rel} is read-only')

            if value is None and rel.many:
                value = rel.target.BizList([], rel, self)
            elif is_sequence(value):
                value = rel.target.BizList(value, rel, self)

            is_scalar = not isinstance(value, BizList)
            expect_scalar = not rel.many

            if (not expect_scalar) and isinstance(value, dict):
                # assume that the value is a map from id to bizobj, so
                # convert the dict value set into a list to use as the
                # value set for the Relationship.
                value = list(value.values())

            if is_scalar and not expect_scalar:
                raise ValueError(
                    'relationship "{}" must be a sequence because '
                    'relationship.many is True'.format(key)
                )
            elif (not is_scalar) and expect_scalar:
                raise ValueError(
                    'relationship "{}" cannot be a BizObject because '
                    'relationship.many is False'.format(key)
                )

            self._related[key] = value
            for cb_func in rel.on_set:
                cb_func(self, value)

        def fdel(self):
            """
            Remove the related BizObject or list. The field will appeear in
            dump() results. You must assign None if you want to None to appear.
            """
<<<<<<< HEAD
            if rel.readonly:
                raise RelationshipError(f'{rel} is read-only')

            value = self._related[key]
            del self._related[key]
            for cb_func in rel.on_del:
                cb_func(self, value)
=======
            if key in self._related:
                value = self._related.pop(key)
                for cb_func in rel.on_del:
                    cb_func(self, value)
>>>>>>> adbeb2ec

        return cls(relationship, fget=fget, fset=fset, fdel=fdel)<|MERGE_RESOLUTION|>--- conflicted
+++ resolved
@@ -99,19 +99,9 @@
             Remove the related BizObject or list. The field will appeear in
             dump() results. You must assign None if you want to None to appear.
             """
-<<<<<<< HEAD
-            if rel.readonly:
-                raise RelationshipError(f'{rel} is read-only')
-
-            value = self._related[key]
-            del self._related[key]
-            for cb_func in rel.on_del:
-                cb_func(self, value)
-=======
             if key in self._related:
                 value = self._related.pop(key)
                 for cb_func in rel.on_del:
                     cb_func(self, value)
->>>>>>> adbeb2ec
 
         return cls(relationship, fget=fget, fset=fset, fdel=fdel)