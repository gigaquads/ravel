import pybiz.biz

from typing import Text, Tuple, List, Type, Callable

<<<<<<< HEAD
from appyratus.schema.fields import Uuid
from pybiz.util.misc_functions import is_biz_obj, flatten_sequence
=======
from pybiz.util.misc_functions import (
    is_biz_obj,
    flatten_sequence,
    get_class_name,
)
>>>>>>> 232dc189
from pybiz.util.loggers import console
from pybiz.constants import ID_FIELD_NAME
from pybiz.predicate import (
    Predicate,
    ConditionalPredicate,
    BooleanPredicate,
    OP_CODE,
)


class FieldProperty(property):
    def __init__(self, biz_class: Type['BizObject'], field: 'Field'):
        super().__init__(fget=self.fget, fset=self.fset, fdel=self.fdel)
        self._field_name = field.name
        self._biz_class = biz_class
        self._hash = Uuid.next_id().int

    def __repr__(self):
        type_name = None
        field_name = None

        if self.biz_class:
            type_name = self.biz_class.__name__
        if self.field:
            field_name = self.field.name

        return '<FieldProperty({}{})>'.format(
            type_name + '.' if type_name else '',
            field_name or ''
        )

    def __hash__(self):
        return self._hash

    def _build_predicate(self, op, other):
        return ConditionalPredicate(op, self, other)

    def __eq__(self, other: Predicate) -> Predicate:
        return self._build_predicate(OP_CODE.EQ, other)

    def __ne__(self, other: Predicate) -> Predicate:
        return self._build_predicate(OP_CODE.NEQ, other)

    def __lt__(self, other: Predicate) -> Predicate:
        return self._build_predicate(OP_CODE.LT, other)

    def __le__(self, other: Predicate) -> Predicate:
        return self._build_predicate(OP_CODE.LEQ, other)

    def __gt__(self, other: Predicate) -> Predicate:
        return self._build_predicate(OP_CODE.GT, other)

    def __ge__(self, other: Predicate) -> Predicate:
        return self._build_predicate(OP_CODE.GEQ, other)

    def including(self, *others) -> Predicate:
        others = flatten_sequence(others)
        others = {obj._id if is_biz_obj(obj) else obj for obj in others}
        return self._build_predicate(OP_CODE.INCLUDING, others)

    def excluding(self, *others) -> Predicate:
        others = flatten_sequence(others)
        others = {obj._id if is_biz_obj(obj) else obj for obj in others}
        return self._build_predicate(OP_CODE.EXCLUDING, others)

    @property
    def biz_class(self):
        return self._biz_class

    @property
    def field(self):
        return self._biz_class.Schema.fields[self._field_name]

    @property
    def asc(self) -> 'OrderBy':
        return pybiz.biz.OrderBy(self.field.source, desc=False)

    @property
    def desc(self) -> 'OrderBy':
        return pybiz.biz.OrderBy(self.field.source, desc=True)

    def transform(
        self,
        *callbacks: Tuple[Callable],
        **params
    ) -> 'FieldPropertyQuery':
        from pybiz.biz.query import FieldPropertyQuery
        return FieldPropertyQuery(
            fprop=self,
            alias=self.field.name,
            params=params,
            callbacks=callbacks,
        )

    def fget(self, biz_obj):
        # try to lazy load the field value
        is_loaded = self.field.name in biz_obj.internal.state
        exists_in_dao = ID_FIELD_NAME in biz_obj.internal.state

        if (not is_loaded) and exists_in_dao:
            if self.field.meta.get('lazy', True):
                field_names_to_load = (
                    biz_obj.schema.fields.keys() - biz_obj.internal.state.keys()
                )
                field_source_names_to_load = {
                    biz_obj.schema.fields[k].source
                    for k in field_names_to_load
                }
                console.debug(
                    message=(
                        f'lazy loading fields via '
                        f'{get_class_name(self.biz_class)}.{self.field.name}'
                    ),
                    data={
                        'instance': biz_obj._id,
                        'class': get_class_name(self.biz_class),
                        'fields': field_source_names_to_load,
                    }
                )
                biz_obj.load(field_source_names_to_load)

        return biz_obj.internal.state.get(self.field.name)

    def fset(self, biz_obj, value):
        key = self.field.name
        if value is not None:
            value, error = self.field.process(value)
            if error:
                raise ValueError(
                    f'error setting {key} to {value}: {error}'
                )
            biz_obj.internal.state[key] = value
        elif self.field.nullable:
            biz_obj.internal.state[key] = None
        else:
            raise AttributeError(key)

    def fdel(self, biz_obj):
        key = self.field.name
        if self.field.required:
            raise AttributeError(f'cannot delete required field value: {key}')
        else:
            biz_obj.internal.state.pop(key, None)<|MERGE_RESOLUTION|>--- conflicted
+++ resolved
@@ -2,16 +2,12 @@
 
 from typing import Text, Tuple, List, Type, Callable
 
-<<<<<<< HEAD
 from appyratus.schema.fields import Uuid
-from pybiz.util.misc_functions import is_biz_obj, flatten_sequence
-=======
 from pybiz.util.misc_functions import (
     is_biz_obj,
     flatten_sequence,
     get_class_name,
 )
->>>>>>> 232dc189
 from pybiz.util.loggers import console
 from pybiz.constants import ID_FIELD_NAME
 from pybiz.predicate import (
