--- conflicted
+++ resolved
@@ -139,37 +139,14 @@
         self,
         bizobj,
         depth: int,
-<<<<<<< HEAD
-        fields: Dict = None,
-        parent: Dict = None,
-        request_depth: int = None,
-=======
         spec: Dict = None,
         parent: Dict = None,
->>>>>>> 6498625b
     ):
         if spec is None:
             spec = DumpSpecification()
         elif isinstance(spec, dict):
             spec = DumpSpecification(**spec)
 
-<<<<<<< HEAD
-        request_depth = depth if request_depth is None else request_depth
-
-        record = self.dump_fields(bizobj, include)
-
-        if not depth:
-            self.insert_relationship_fields(bizobj, record, include)
-
-        # recursively dump nested bizobjs
-        for k, rel in bizobj.relationships.items():
-            if (include is not None) and (k not in include):
-                continue
-
-            child_fields = include.get(k) if include else None
-            if isinstance(child_fields, dict):
-                next_depth = request_depth
-=======
         record = self.dump_fields(bizobj, spec)
 
         if not depth:
@@ -188,18 +165,11 @@
 
             if child_spec.fields:
                 next_depth = min(1, depth - 1)
->>>>>>> 6498625b
             elif depth > 0:
                 next_depth = depth - 1
             else:
                 continue
 
-<<<<<<< HEAD
-            # recursively expand children biz objects
-            v = bizobj.related.get(k)
-            if (v is None) and (rel.query is not None):
-                v = rel.query(bizobj, fields=child_fields)
-=======
             # recursively expand relationships biz objects
             v = bizobj.related.get(k)
             if (v is None) and (rel.query is not None):
@@ -214,27 +184,16 @@
                     raise Exception('expected list')
                 elif (not rel.many) and (not is_bizobj(v)):
                     raise Exception('expected BizObject instance')
->>>>>>> 6498625b
 
             # dump the bizobj or list of bizobjs
             if is_bizobj(v):
                 record[k] = self.dump(
-<<<<<<< HEAD
-                    v, next_depth, fields=child_fields, parent=record,
-                    request_depth=request_depth
-=======
                     v, next_depth, spec=child_spec, parent=record,
->>>>>>> 6498625b
                 )
             elif rel.many:
                 record[k] = [
                     self.dump(
-<<<<<<< HEAD
-                        x, next_depth, fields=child_fields, parent=record,
-                        request_depth=request_depth,
-=======
                         x, next_depth, spec=child_spec, parent=record,
->>>>>>> 6498625b
                     ) for x in v
                 ]
             else:
