--- conflicted
+++ resolved
@@ -18,14 +18,10 @@
 class FunctionRegistry(object):
     def __init__(self, manifest=None):
         self.thread_local = local()
+        self.decorators = []
         self.proxies = []
         self._manifest = manifest
         self._is_bootstrapped = False
-<<<<<<< HEAD
-        self.decorators = []
-=======
-        self._decorators = []
->>>>>>> 7a4e1b35
 
     def __call__(self, *args, **kwargs):
         """
@@ -64,11 +60,7 @@
     def is_bootstrapped(self):
         return self._is_bootstrapped
 
-<<<<<<< HEAD
     def bootstrap(self, manifest_filepath: str=None, defer_processing=False):
-=======
-    def bootstrap(self, manifest_filepath: str=None, defer_processing=True):
->>>>>>> 7a4e1b35
         """
         Bootstrap the data, business, and service layers, wiring them up,
         according to the settings contained in a service manifest file.
