import codecs
import pickle

import grpc

from typing import Text

from appyratus.utils import StringUtils

from pybiz.schema import fields, Schema, Field


class GrpcClient(object):
    def __init__(self, registry: 'GrpcRegistry'):
        assert registry.is_bootstrapped

        self._address = registry.grpc.options.client_address
        self._registry = registry

        print('Connecting to {}'.format(self._address))

        if registry.grpc.options.secure_channel:
            self._channel = grpc.secure_channel(
                self._address, grpc.ssl_channel_credentials()
            )
        else:
            self._channel = grpc.insecure_channel(self._address)

        GrpcRegistryStub = registry.grpc.pb2_grpc.GrpcRegistryStub

        self._grpc_stub = GrpcRegistryStub(self._channel)
        self._funcs = {
            k: self._build_func(p)
            for k, p in registry.proxies.items()
        }

    def __getattr__(self, func_name: Text):
        return self._funcs[func_name]

    def _build_func(self, proxy):
        key = StringUtils.camel(proxy.name)
        request_type = getattr(self._registry.grpc.pb2, f'{key}Request')
        send_request = getattr(self._grpc_stub, proxy.name)

<<<<<<< HEAD
        def extract_schema_data(data, data_fields):
            result = {}
            for field_name, field in data_fields.items():
                value = getattr(data, field_name, None)
                if value is None:
                    result[field_name] = None
                elif isinstance(field, fields.Dict):
                    decoded_value = codecs.decode(value, 'base64')
                    result[field_name] = pickle.loads(decoded_value)
                elif isinstance(field, fields.List):
                    nested_fields = field.nested.fields
                    result[field_name] = [extract_schema_data(v, nested_fields) for v in value]
                else:
                    result[field_name] = value
            # return the response dict
            return result

        def func(**kwargs):
            # prepare and send the request
            req = request_type(**kwargs)
            resp = send_request(req)
            # translate the native proto response message to a plain dict
            result = extract_schema_data(resp, proxy.response_schema.fields)
            return result

        return func
=======
        def func(**kwargs):
            # prepare and send the request
            request = request_type(**kwargs)
            response = send_request(request)
            # translate the native proto response message to a plain dict
            data = self._extract_fields(response, proxy.response_schema)
            return data

        return func

    def _extract_fields(self, message, schema):
        result = {}
        for field_name, field in schema.fields.items():
            value = getattr(message, field_name, None)
            if isinstance(field, fields.Dict):
                decoded_value = codecs.decode(value, 'base64')
                result[field_name] = pickle.loads(decoded_value)
            elif isinstance(field, fields.Nested):
                result[field_name] = self._extract_fields(value, field.schema)
            elif isinstance(field, fields.List):
                if isinstance(field.nested, Schema):
                    result[field_name] = [
                        self._extract_fields(v, field.nested) for v in value
                    ]
                elif isinstance(field.nested, fields.Dict):
                    result[field_name] = [
                        pickle.loads(codecs.decode(v, 'base64')) for v in value
                    ]
                else:
                    result[field_name] = list(value)
            elif isinstance(field, fields.Set):
                if isinstance(field.nested, Schema):
                    result[field_name] = {
                        self._extract_fields(v, field.nested) for v in value
                    }
                elif isinstance(field.nested, fields.Dict):
                    result[field_name] = {
                        pickle.loads(codecs.decode(v, 'base64')) for v in value
                    }
                else:
                    result[field_name] = set(value)
            else:
                result[field_name] = value
        return result
>>>>>>> 6915f169
<|MERGE_RESOLUTION|>--- conflicted
+++ resolved
@@ -42,34 +42,6 @@
         request_type = getattr(self._registry.grpc.pb2, f'{key}Request')
         send_request = getattr(self._grpc_stub, proxy.name)
 
-<<<<<<< HEAD
-        def extract_schema_data(data, data_fields):
-            result = {}
-            for field_name, field in data_fields.items():
-                value = getattr(data, field_name, None)
-                if value is None:
-                    result[field_name] = None
-                elif isinstance(field, fields.Dict):
-                    decoded_value = codecs.decode(value, 'base64')
-                    result[field_name] = pickle.loads(decoded_value)
-                elif isinstance(field, fields.List):
-                    nested_fields = field.nested.fields
-                    result[field_name] = [extract_schema_data(v, nested_fields) for v in value]
-                else:
-                    result[field_name] = value
-            # return the response dict
-            return result
-
-        def func(**kwargs):
-            # prepare and send the request
-            req = request_type(**kwargs)
-            resp = send_request(req)
-            # translate the native proto response message to a plain dict
-            result = extract_schema_data(resp, proxy.response_schema.fields)
-            return result
-
-        return func
-=======
         def func(**kwargs):
             # prepare and send the request
             request = request_type(**kwargs)
@@ -113,5 +85,4 @@
                     result[field_name] = set(value)
             else:
                 result[field_name] = value
-        return result
->>>>>>> 6915f169
+        return result