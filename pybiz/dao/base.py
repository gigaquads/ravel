--- conflicted
+++ resolved
@@ -43,7 +43,6 @@
 
     @abstractmethod
     def create(self, data: Dict) -> Dict:
-<<<<<<< HEAD
         """
         Create a new record with the _id. If the _id is contained is not
         contained in the data dict nor provided as the _id argument, it is the
@@ -52,8 +51,6 @@
 
     @abstractmethod
     def create_many(self, records: List[Dict]) -> None:
-=======
->>>>>>> 3c21d00d
         """
         Create a new record.  It is the responsibility of the Dao class to
         generate the _id.
@@ -66,11 +63,7 @@
         """
 
     @abstractmethod
-<<<<<<< HEAD
-    def update_many(self, _ids: List, data: List[Dict]=None) -> None:
-=======
-    def update_many(self, _ids: List, data: List[Dict] = None) -> List:
->>>>>>> 3c21d00d
+    def update_many(self, _ids: List, data: List[Dict] = None) -> None:
         """
         Update multiple records. If a single data dict is passed in, then try to
         apply the same update to all records; otherwise, if a list of data dicts
