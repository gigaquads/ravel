import os
import glob

from typing import Text, List, Set, Dict, Tuple
from collections import defaultdict
from datetime import datetime

from appyratus.env import Environment
from appyratus.files import BaseFile, Yaml
from appyratus.schema.fields import UuidString
from appyratus.utils import (
    DictObject,
    DictUtils,
    StringUtils,
)

from pybiz.util.misc_functions import import_object

from .base import Dao
from .python_dao import PythonDao


class FilesystemDao(Dao):

    env = Environment()
    root = None
    paths = None

    def __init__(
        self,
        ftype: Text = None,
<<<<<<< HEAD
        extensions: Set[Text] = None,    # TODO: change into a single one
=======
        extension: Text = None,
>>>>>>> 88b9b7c8
    ):
        super().__init__()

        self._paths = DictObject()
        self._cache_dao = PythonDao()

        # convert the ftype string arg into a File class ref
        if not ftype:
            self._ftype = Yaml
        elif not isinstance(ftype, BaseFile):
            self._ftype = import_object(ftype)

        assert issubclass(self.ftype, BaseFile)

        if extension is None:
            self._extension = sorted(list(self.ftype.extensions()))[0].lower()
        else:
            self._extension = extension.lower()

    @property
    def paths(self):
        return self._paths

    @property
    def extension(self):
        return self._extension

    @property
    def ftype(self):
        return self._ftype

    @classmethod
    def on_bootstrap(cls, ftype: Text = None, root: Text = None):
        cls.ftype = import_object(ftype) if ftype else Yaml
        cls.root = root or cls.root
        assert cls.root

    def on_bind(self, biz_class, root: Text = None, ftype: BaseFile = None):
        """
        Ensure the data dir exists for this BizObject type.
        """
        if isinstance(ftype, str):
            self.ftype = import_object(ftype)

        self.paths.root = root or self.root
        self.paths.records = os.path.join(
            self.paths.root, StringUtils.snake(biz_class.__name__)
        )
        os.makedirs(self.paths.records, exist_ok=True)

        self._cache_dao.bootstrap(biz_class.app)
        self._cache_dao.bind(biz_class)
        self._cache_dao.create_many(self.fetch_all(ignore_cache=True).values())

    def create_id(self, record):
        return record.get('_id', UuidString.next_id())

    def exists(self, fname: Text) -> bool:
        return BaseFile.exists(self.mkpath(fname))

    def create(self, record: Dict) -> Dict:
        _id = self.create_id(record)
        record = self.update(_id, record)
        record['_id'] = _id
        self._cache_dao.create(record)
        return record

    def create_many(self, records):
        created_records = []
        for record in records:
            created_records.append(self.create(record))
        self._cache_dao.create_many(created_records)

    def count(self) -> int:
        fnames = glob.glob(f'{self.paths.records}/*.{self._extension}')
        return len(fnames)

    def fetch(self, _id, fields=None) -> Dict:
        records = self.fetch_many([_id], fields=fields)
        return records.get(_id) if records else {}

    def fetch_many(self, _ids: List, fields: List = None, ignore_cache=False) -> Dict:
        if not _ids:
            _ids = self._fetch_all_ids()

        if not ignore_cache:
            cached_records = self._cache_dao.fetch_many(_ids)
            if cached_records:
                _ids -= cached_records.keys()
        else:
            cached_records = {}

        fields = fields if isinstance(fields, set) else set(fields or [])
        if not fields:
            fields = set(self.biz_class.Schema.fields.keys())
        fields |= {'_id', '_rev'}

        records = {}

        for _id in _ids:
            fpath = self.mkpath(_id)
            record = self.ftype.read(fpath)
            if record:
                record.setdefault('_id', _id)
                record['_rev'] = record.setdefault('_rev', 0)
                records[_id] = {k: record.get(k) for k in fields}
            else:
                records['_id'] = None

        self._cache_dao.create_many(records.values())
        records.update(cached_records)
        return records

    def fetch_all(self, fields: Set[Text] = None, ignore_cache=False) -> Dict:
        return self.fetch_many(None, fields=fields, ignore_cache=ignore_cache)

    def update(self, _id, data: Dict) -> Dict:
        if not self.exists(_id):
            # this is here, because update in this dao is can be used like #
            # upsert, but in the BizObject class, insert_defaults is only called
            # on create, not update.
            self.biz_class.insert_defaults(data)

        fpath = self.mkpath(_id)
        base_record = self.ftype.read(fpath)
        if base_record:
            # this is an upsert
            record = DictUtils.merge(base_record, data)
        else:
            record = data

        if '_id' not in record:
            record['_id'] = _id

        if '_rev' not in record:
            record['_rev'] = 0
        else:
            record['_rev'] += 1

        self._cache_dao.update(_id, record)
        self.ftype.write(path=fpath, data=record)
        return record

    def update_many(self, _ids: List, updates: List = None) -> Dict:
        return {
            _id: self.update(_id, data)
            for _id, data in zip(_ids, update)
        }

    def delete(self, _id) -> None:
        self._cache_dao.delete(_id)
        fpath = self.mkpath(_id)
        os.unlink(fpath)

    def delete_many(self, _ids: List) -> None:
        for _id in _ids:
            self.delete(_id)

    def delete_all(self):
        _ids = self._fetch_all_ids()
        self.delete_many(_ids)

    def query(self, *args, **kwargs):
        return self._cache_dao.query(*args, **kwargs)

    def mkpath(self, fname: Text) -> Text:
        fname = self.ftype.format_file_name(fname)
        return os.path.join(self.paths.records, fname)

    def _fetch_all_ids(self):
        _ids = set()
        for fpath in glob.glob(f'{self.paths.records}/*.{self.extension}'):
            fname = fpath.split('/')[-1]
            basename = os.path.splitext(fname)[0]
            _ids.add(basename)
        return _ids<|MERGE_RESOLUTION|>--- conflicted
+++ resolved
@@ -29,11 +29,7 @@
     def __init__(
         self,
         ftype: Text = None,
-<<<<<<< HEAD
-        extensions: Set[Text] = None,    # TODO: change into a single one
-=======
         extension: Text = None,
->>>>>>> 88b9b7c8
     ):
         super().__init__()
 
