import os
import glob

from typing import Text, List, Set, Dict, Tuple
from collections import defaultdict
from datetime import datetime

from appyratus.env import Environment
from appyratus.files import BaseFile, Yaml
from appyratus.schema.fields import UuidString
from appyratus.utils import (
    DictObject,
    DictUtils,
    StringUtils,
)

from pybiz.util.misc_functions import import_object
from pybiz.constants import ID_FIELD_NAME, REV_FIELD_NAME

from .base import Dao
from .python_dao import PythonDao


class FilesystemDao(Dao):

    env = Environment()
    root = None
    paths = None

    def __init__(
        self,
        ftype: Text = None,
        extension: Text = None,
    ):
        super().__init__()

        self._paths = DictObject()
        self._cache_dao = PythonDao()

        # convert the ftype string arg into a File class ref
        if not ftype:
            self._ftype = Yaml
        elif not isinstance(ftype, BaseFile):
            self._ftype = import_object(ftype)

        assert issubclass(self.ftype, BaseFile)

        if extension is None:
            self._extension = sorted(list(self.ftype.extensions()))[0].lower()
        else:
            self._extension = extension.lower()

    @property
    def paths(self):
        return self._paths

    @property
    def extension(self):
        return self._extension

    @property
    def ftype(self):
        return self._ftype

    @classmethod
    def on_bootstrap(cls, ftype: Text = None, root: Text = None):
        cls.ftype = import_object(ftype) if ftype else Yaml
        cls.root = root or cls.root
        assert cls.root

    def on_bind(self, biz_class, root: Text = None, ftype: BaseFile = None):
        """
        Ensure the data dir exists for this BizObject type.
        """
        if isinstance(ftype, str):
            self.ftype = import_object(ftype)

        self.paths.root = root or self.root
        self.paths.records = os.path.join(
            self.paths.root, StringUtils.snake(biz_class.__name__)
        )
        os.makedirs(self.paths.records, exist_ok=True)

        self._cache_dao.bootstrap(biz_class.app)
        self._cache_dao.bind(biz_class)
        self._cache_dao.create_many(self.fetch_all(ignore_cache=True).values())

    def create_id(self, record):
<<<<<<< HEAD
        return record.get('_id', UuidString.next_id())
=======
        return record.get(ID_FIELD_NAME, uuid.uuid4().hex)
>>>>>>> 7ceb6a17

    def exists(self, fname: Text) -> bool:
        return BaseFile.exists(self.mkpath(fname))

    def create(self, record: Dict) -> Dict:
        _id = self.create_id(record)
        record = self.update(_id, record)
        record[ID_FIELD_NAME] = _id
        self._cache_dao.create(record)
        return record

    def create_many(self, records):
        created_records = []
        for record in records:
            created_records.append(self.create(record))
        self._cache_dao.create_many(created_records)

    def count(self) -> int:
        fnames = glob.glob(f'{self.paths.records}/*.{self._extension}')
        return len(fnames)

    def fetch(self, _id, fields=None) -> Dict:
        records = self.fetch_many([_id], fields=fields)
        return records.get(_id) if records else {}

    def fetch_many(self, _ids: List, fields: List = None, ignore_cache=False) -> Dict:
        if not _ids:
            _ids = self._fetch_all_ids()

        if not ignore_cache:
            cached_records = self._cache_dao.fetch_many(_ids)
            if cached_records:
                _ids -= cached_records.keys()
        else:
            cached_records = {}

        fields = fields if isinstance(fields, set) else set(fields or [])
        if not fields:
            fields = set(self.biz_class.Schema.fields.keys())
        fields |= {ID_FIELD_NAME, REV_FIELD_NAME}

        records = {}

        for _id in _ids:
            fpath = self.mkpath(_id)
            record = self.ftype.read(fpath)
            if record:
                record.setdefault(ID_FIELD_NAME, _id)
                record[REV_FIELD_NAME] = record.setdefault(REV_FIELD_NAME, 0)
                records[_id] = {k: record.get(k) for k in fields}
            else:
                records[ID_FIELD_NAME] = None

        self._cache_dao.create_many(records.values())
        records.update(cached_records)
        return records

    def fetch_all(self, fields: Set[Text] = None, ignore_cache=False) -> Dict:
        return self.fetch_many(None, fields=fields, ignore_cache=ignore_cache)

    def update(self, _id, data: Dict) -> Dict:
        if not self.exists(_id):
            # this is here, because update in this dao is can be used like #
            # upsert, but in the BizObject class, insert_defaults is only called
            # on create, not update.
            self.biz_class.insert_defaults(data)

        fpath = self.mkpath(_id)
        base_record = self.ftype.read(fpath)
        if base_record:
            # this is an upsert
            record = DictUtils.merge(base_record, data)
        else:
            record = data

        if ID_FIELD_NAME not in record:
            record[ID_FIELD_NAME] = _id

        if REV_FIELD_NAME not in record:
            record[REV_FIELD_NAME] = 0
        else:
            record[REV_FIELD_NAME] += 1

        self._cache_dao.update(_id, record)
        self.ftype.write(path=fpath, data=record)
        return record

    def update_many(self, _ids: List, updates: List = None) -> Dict:
        return {
            _id: self.update(_id, data)
            for _id, data in zip(_ids, update)
        }

    def delete(self, _id) -> None:
        self._cache_dao.delete(_id)
        fpath = self.mkpath(_id)
        os.unlink(fpath)

    def delete_many(self, _ids: List) -> None:
        for _id in _ids:
            self.delete(_id)

    def delete_all(self):
        _ids = self._fetch_all_ids()
        self.delete_many(_ids)

    def query(self, *args, **kwargs):
        return self._cache_dao.query(*args, **kwargs)

    def mkpath(self, fname: Text) -> Text:
        fname = self.ftype.format_file_name(fname)
        return os.path.join(self.paths.records, fname)

    def _fetch_all_ids(self):
        _ids = set()
        for fpath in glob.glob(f'{self.paths.records}/*.{self.extension}'):
            fname = fpath.split('/')[-1]
            basename = os.path.splitext(fname)[0]
            _ids.add(basename)
        return _ids<|MERGE_RESOLUTION|>--- conflicted
+++ resolved
@@ -86,11 +86,7 @@
         self._cache_dao.create_many(self.fetch_all(ignore_cache=True).values())
 
     def create_id(self, record):
-<<<<<<< HEAD
-        return record.get('_id', UuidString.next_id())
-=======
         return record.get(ID_FIELD_NAME, uuid.uuid4().hex)
->>>>>>> 7ceb6a17
 
     def exists(self, fname: Text) -> bool:
         return BaseFile.exists(self.mkpath(fname))
