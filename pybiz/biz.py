"""
Relationship Load/Dump Mechanics:
    Load:
        - If any relationship name matches a schema field name
          of type <List> or <Object>, try to load the raw data
          into relationship data.
    Dump:
        - Simply dump the related objects into the data dict
          returned from the schema dump.

"""

import os
import copy
import uuid
import re

import venusian

from abc import ABCMeta, abstractmethod
from types import MethodType
from importlib import import_module

from .patch import JsonPatchMixin
from .graphql import GraphQLGetter, GraphQLEngine, GraphQLField
from .dao import DaoManager, Dao
from .dirty import DirtyDict, DirtyInterface
from .util import is_bizobj
from .schema import AbstractSchema, Schema, Field, Anything
from .id_generator import IdGenerator, UuidGenerator
from .const import (
    PRE_PATCH_ANNOTATION,
    POST_PATCH_ANNOTATION,
    PATCH_PATH_ANNOTATION,
    PATCH_ANNOTATION,
    IS_BIZOBJ_ANNOTATION,
    )


# TODO: keep track which bizobj are dirty in relationships to avoid O(N) scan
# during the dump operation.

# TODO: deprecated IdGenerator and set appropriate default callbacks on _id and
# public_id fields.


class Relationship(object):

    def __init__(self, bizobj_class, many=False, dump_to=None, load_from=None):
        self.bizobj_class = bizobj_class
        self.load_from = load_from
        self.dump_to = dump_to
        self.many = many
        self.name = None

    def copy(self):
        return copy.copy(self)


class BizObjectMeta(ABCMeta):

    def __new__(cls, name, bases, dict_):
        new_class = ABCMeta.__new__(cls, name, bases, dict_)
        cls.add_is_bizobj_annotation(new_class)
        return new_class

    def __init__(cls, name, bases, dict_):
        ABCMeta.__init__(cls, name, bases, dict_)

        relationships = cls.build_relationships()
        schema_class = cls.build_schema_class(name)

        cls.build_all_properties(schema_class, relationships)
        cls.set_graphql_engine()
        cls.register_JsonPatch_hooks(bases)
        cls.register_dao()

        def callback(scanner, name, bizobj_class):
            scanner.bizobj_classes[name] = bizobj_class

        venusian.attach(cls, callback, category='biz')

    def set_graphql_engine(cls):
        cls.graphql_engine = GraphQLEngine(cls)

    def register_dao(cls):
        dao_class = cls.__dao__()
        if dao_class:
            cls._dao_manager.register(cls, dao_class)

    def build_schema_class(cls, name):
        """
        Builds cls.Schema from the fields declared on the business object. All
        business objects automatically inherit an _id and public_id fields
        """
        # We begin by building the `fields` dict that will become attributes
        # of our dynamic Schema class being created below.
<<<<<<< HEAD
        #
        # Ensure each BizObject Schema class has
        # both _id and public_id fields.
        fields = dict(
            _id=Anything(load_only=True),
            public_id=Anything(dump_to='id', load_from='id'))

=======

        # Ensure each BizObject Schema class has
        # both _id and public_id fields.

        fields = {
            '_id': Anything(load_only=True),
            'public_id': Anything(dump_to='id', default=UUID.next_uuid),
            }

>>>>>>> 0476b13a
        # "inherit" fields of parent BizObject.Schema
        inherited_schema_class = getattr(cls, 'Schema', None)
        if inherited_schema_class is not None:
            fields.update(inherited_schema_class.fields.copy())

        # Collect and field declared on this BizObject class
        for k in dir(cls):
            v = getattr(cls, k)
            if isinstance(v, Field):
                fields[k] = v

        # Build string name of the new Schema class
        # and construct the Schema class object:
        schema_class_name = '{}Schema'.format(name)
        cls.Schema = type(schema_class_name, (Schema,), fields)

        return cls.Schema

    def add_is_bizobj_annotation(new_class):
        # set this attribute in order to be able to
        # use duck typing to check isinstance of BizObjects
        setattr(new_class, IS_BIZOBJ_ANNOTATION, True)

    def build_all_properties(cls, schema_class, relationships):
        # the names of Fields declared in the Schema and Relationships
        # declared on the BizObject will overwrite any methods or attributes
        # defined explicitly on the BizObject class. This happens here.
        cls.build_relationship_properties(relationships)
        cls.relationships = relationships

        # use the schema class override if defined
        schema_class_override = cls.__schema__()
        if schema_class_override:
            if isinstance(schema_class_override, str):
                schema_class = cls.import_schema_class(schema_class_override)
            else:
                schema_class = schema_class_override

        cls._schema = schema_class(strict=True, allow_additional=False)
        cls.build_field_properties(cls._schema, relationships)

    def import_schema_class(self, class_path_str):
        class_path = class_path_str.split('.')
        assert len(class_path) > 1

        module_path_str = '.'.join(class_path[:-1])
        class_name = class_path[-1]

        try:
            schema_module = import_module(module_path_str)
            schema_class = getattr(schema_module, class_name)
        except Exception:
            raise ImportError(
                'failed to import schema class {}'.format(class_name))

        return schema_class

    def register_JsonPatch_hooks(cls, bases):
        if not any(issubclass(x, JsonPatchMixin) for x in bases):
            return

        # scan class methods for those annotated as patch hooks
        # and register them as such.
        for k in dir(cls):
            v = getattr(cls, k)
            if isinstance(v, MethodType):
                path = getattr(v, PATCH_PATH_ANNOTATION, None)
                if hasattr(v, PRE_PATCH_ANNOTATION):
                    assert path
                    cls.add_pre_patch_hook(path, k)
                elif hasattr(v, PATCH_ANNOTATION):
                    assert path
                    cls.set_patch_hook(path, k)
                elif hasattr(v, POST_PATCH_ANNOTATION):
                    assert path
                    cls.add_post_patch_hook(path, k)

    def build_relationships(cls):
        # aggregate all relationships delcared on the bizobj
        # class into a single "relationships" dict.
        direct_relationships = {}
        inherited_relationships = {}

        for k in dir(cls):
            rel = getattr(cls, k)
            is_relationship = isinstance(rel, Relationship)

            if not is_relationship:
                is_super_relationship = k in cls.relationships

                if is_super_relationship:
                    super_rel = cls.relationships[k]
                    rel = super_rel.copy()
                    rel.name = k
                    inherited_relationships[k] = rel

            else:
                direct_relationships[k] = rel
                rel.name = k

        # clear the Relationships delcared on this subclass
        # from the class name space, to be replaced dynamically
        # with properties later on.
        for k in direct_relationships:
            delattr(cls, k)

        inherited_relationships.update(direct_relationships)
        return inherited_relationships

    def build_field_properties(cls, schema, relationships):
        """
        Create properties out of the fields declared on the schema associated
        with the class.
        """
        def build_property(k):
            def fget(self):
                return self[k]

            def fset(self, value):
                self[k] = value

            def fdel(self):
                del self[k]

            return property(fget=fget, fset=fset, fdel=fdel)

        for field_name in schema.fields:
            if field_name not in relationships:
                setattr(cls, field_name, build_property(field_name))

    def build_relationship_properties(cls, relationships):
        def build_rel_property(k, rel):
            def fget(self):
                return self._related_bizobjs.get(k)

            def fset(self, value):
                rel = self.relationships[k]
                is_sequence = isinstance(value, (list, tuple, set))

                if not is_sequence:
                    if rel.many:
                        raise ValueError('{} must be non-scalar'.format(k))

                    bizobj_list = value
                    self._related_bizobjs[k] = bizobj_list

                elif is_sequence:
                    if not rel.many:
                        raise ValueError('{} must be scalar'.format(k))

                    self._related_bizobjs[k] = value

            def fdel(self):
                del self._related_bizobjs[k]

            return property(fget=fget, fset=fset, fdel=fdel)

        for rel in relationships.values():
            setattr(cls, rel.name, build_rel_property(rel.name, rel))


class BizObjectCrudMethods(object):
    """
    BizObjectCrudMethods endows the BizObject with general boilerplate CRUD
    methods, which interface with the DAO. Note that the `save` method is
    actually an upsert.
    """

    @classmethod
    def get(cls, _id=None, public_id=None, fields: dict = None):
        return cls.get_dao().fetch(
            _id=_id, public_id=public_id, fields=fields)

    @classmethod
    def get_many(cls, _ids=None, public_ids=None, fields: dict = None):
        return cls.get_dao().fetch(
            _ids=_ids, public_ids=public_ids, fields=fields)

    @classmethod
    def delete_many(cls, bizobjs):
        cls.get_dao().delete_many([obj._id for obj in bizobjs])

    def delete(self):
        self.dao.delete(_id=self._id, public_id=self.public_id)

    def save(self, fetch=False):
        nested_bizobjs = []
        data_to_save = {}

        # Save ditty child BizObjects before saving this BizObject so that the
        # updated child data can be passed into this object's dao.save/create
        # method
        for k, v in self._related_bizobjs.items():
            # `k` is the declared name of the relationship
            # `v` is the related bizobj or list of bizbojs
            if not v:
                continue

            rel = self.relationships[k]

            if rel.many:
                # this is a non-scalar relationship
                dumped_list_item_map = {}
                for i, bizobj in enumerate(v):
                    if bizobj.dirty:
                        bizobj.save(fetch=fetch)
                        dumped_list_item_map[i] = bizobj.dump()

                if dumped_list_item_map:
                    data_to_save[k] = dumped_list_item_map

            elif v.dirty:
                # this is a scalar relationship
                v.save()
                data_to_save[k] = v.dump()
                if '_id' in v.data:
                    data_to_save[k]['_id'] = v.data['_id']

        for k in self._data.dirty:
            data_to_save[k] = self[k]

        # Persist and refresh data
        if self._id is None:
            self._id = self._id_generator.next_id()

            if not self.public_id:
                self.public_id = self._id_generator.next_public_id()

            updated_data = self.dao.create(
                    _id=self._id,
                    public_id=self.public_id,
                    data=data_to_save)

        else:
            updated_data = self.dao.update(
                    _id=self._id,
                    public_id=self.public_id,
                    data=data_to_save)

        if updated_data:
            self.merge(updated_data)

        if fetch:
            self.merge(
                self.dao.fetch(
                    _id=self._id,
                    public_id=self.public_id
                ))

        self.clear_dirty()
        return self


class BizObjectDirtyDict(DirtyInterface):
    """
    BizObjectDirtyDict implements the DirtyInterface, meaning that it has the
    facility to keep track of what fields in its internal data dictionary have
    been modified as well as the ability to notify its parent dictionary of
    said changes, provided it has a parent.
    """

    def __init__(self, data, kwargs_data):
        DirtyInterface.__init__(self)
        self._data = self._load(data, kwargs_data)

    @property
    def dirty(self):
        return self._data.dirty

    def set_parent(self, key_in_parent, parent):
        self._data.set_parent(key_in_parent, parent)

    def has_parent(self, obj):
        return self._data.has_parent(obj)

    def get_parent(self):
        return self._data.get_parent()

    def mark_dirty(self, key_or_keys):
        self._data.mark_dirty(key_or_keys)
        self._cached_dump_data = None

    def clear_dirty(self, keys=None):
        self._data.clear_dirty(keys=keys)


class BizObjectSchema(AbstractSchema):
    """
    BizObjectSchema makes the BizObject into a Schema subclass, which the
    BizObjectMeta class uses to build a separate Schema from the fields
    declared directly on said BizObject. See the metaclass for implementation
    details.
    """


class BizObjectJsonPatch(JsonPatchMixin):
    """
    BizObjectJsonPatch provides the components necessary for implementing JSON
    Patch operations on the BizObject.
    """


class BizObjectGraphQLGetter(GraphQLGetter):
    """
    Implements stubs for GraphQLGetter.
    """

    @classmethod
    def graphql_get(cls, node: GraphQLField, fields=None, **kwargs) -> dict:
        """
        Return a BizObject populated by the data specified in the selector.

        Args:
            - `node`: The node in the GraphQL query.
            - `fields`: List of string field names. The field names
              selected in the GraphQL query are "loaded" to be the names
              declared on the BizObject. The "pre-loaded" field names are
              available through `node.arguments.fields.keys()`.
            - `kwargs`: expanded arguments passed to the GraphQL node, also
              present in `node.args`.
        """
        return {}


class BizObject(
        BizObjectSchema,
        BizObjectJsonPatch,
        BizObjectCrudMethods,
        BizObjectDirtyDict,
        BizObjectGraphQLGetter,
        metaclass=BizObjectMeta
        ):

    _schema = None       # set by metaclass
    relationships = {}  # set by metaclass
    _dao_manager = DaoManager.get_instance()
    _id_generator = UuidGenerator()

    @classmethod
    def __schema__(cls):
        """
        Return a dotted path to the Schema class, like 'path.to.MySchema'. This
        is only used if a Schema subclass is returned. If None is returned,
        this is ignored.
        """

    @classmethod
    def __dao__(cls):
        """
        Returns a dotted path or Python reference to a Dao class to back this
        BizObject. Normally, this information should be declared in a manifest.
        """

    @classmethod
    def get_dao(cls):
        return cls._dao_manager.get_dao(cls)

    @classmethod
    def get_id_generator(cls):
        return cls._id_generator

    @classmethod
    def set_id_generator(cls, id_generator: IdGenerator):
        cls._id_generator = id_generator

    def __init__(self, data=None, **kwargs_data):
        # storage for BizObjects, declared through Relationships
        self._related_bizobjs = {}

        # memoized dump() return value goes here:
        self._cached_dump_data = None

        # the order of these super class constructors matters.
        # each of these is a "partial" class, used this way for
        # organizational purpose, as this would be a very large
        # class otherwise.
        BizObjectJsonPatch.__init__(self)
        BizObjectCrudMethods.__init__(self)
        BizObjectGraphQLGetter.__init__(self)
        BizObjectSchema.__init__(self)
        BizObjectDirtyDict.__init__(self, data, kwargs_data)

    def __getitem__(self, key):
        """
        If the key is the name of a field, return it. If it's a relationship,
        return the related BizObject or list of BizObjects. Otherwise, raise
        a KeyError.
        """
        if key in self._data:
            return self._data[key]
        elif key in self._related_bizobjs:
            return self._related_bizobjs[key]
        elif key in self._schema.fields:
            return None

        raise KeyError(key)

    def __setitem__(self, key, value):
        """
        Set the field or related BizObject on the instance, but if the key does
        not correspond to either a field or Relationship, raise KeyError.
        """
        # if the data being set is a BizObject associated through a declared
        # Relationship, add it to the "related_bizobj" storage dict.
        if key in self.relationships:
            rel = self.relationships[key]
            is_sequence = isinstance(value, (list, tuple, set))

            if rel.many:
                assert is_sequence
            else:
                assert not is_sequence

            self._related_bizobjs[key] = value
            return

        # disallow assignment of any field not declared in the Schema class
        # otherwise, set it on the data dict.
        if key in self._schema.fields:
            self._data[key] = value
        else:
            raise KeyError('{} not in {} schema'.format(
                    key, self._schema.__class__.__name__))

    def __contains__(self, key):
        return key in self._data

    def __repr__(self):
        # extract the id or public id to display
        _id = self._id
        bizobj_id = ''
        if _id is not None:
            bizobj_id = '/id={}'.format(_id)
        else:
            public_id = self.public_id
            if public_id is not None:
                bizobj_id = '/public_id={}'.format(public_id)

        # an indication that the bizobj has unsaved data
        dirty_flag = '*' if self._data.dirty else ''

        return '<{class_name}{dirty_flag}{bizobj_id}>'.format(
                class_name=self.__class__.__name__,
                bizobj_id=bizobj_id,
                dirty_flag=dirty_flag)

    @property
    def data(self):
        return self._data

    @property
    def dao(self):
        return self.get_dao()

    def keys(self):
        return self._data.keys()

    def values(self):
        return self._data.values()

    def items(self):
        return self._data.items()

    def merge(self, obj):
        """
        Merge another dict or BizObject's data dict into the data dict of this
        BizObject. Not called "update" because that would be confused as the
        name of the CRUD method. "Update" int the CRUD sense is performed by
        the save method.
        """
        # create a deep copy of the data so as other BizObjects that also
        # merge in or possess this data don't mutate the data stored here.
        data = copy.deepcopy(obj if isinstance(obj, dict) else obj.data)
        self._data.update(data)

        # clear cached dump data because we now have different data :)
        # and mark all new keys as dirty.
        self._cached_dump_data = None
        self.mark_dirty(data.keys())
<<<<<<< HEAD
=======

    def load(self, fields=None):
        """
        Assuming _id or public_id is not None, this will load the rest of the
        BizObject's data.
        """
        self.merge(
            self.get(_id=self._id, public_id=self.public_id, fields=fields)
            )
        return self
>>>>>>> 0476b13a

    def dump(self):
        """
        Dump the fields of this business object along with its related objects
        (declared as relationships) to a plain ol' dict.
        """
        # as an optimization, we memoize the return value of dump per instance.
        # first. This only applies to fields. Each BizObject associated through
        # a Relationship memoizes its own dump dict.
        if self._cached_dump_data:
            data = self._cached_dump_data
        else:
            data = self._dump_fields()
            self._cached_dump_data = data

        # recursively dump related BizObjects and add to final dump dict
        related_data = self._dump_relationships()
        data.update(related_data)

        return data

    def _dump_fields(self):
        """
        Dump all scalar fields of the instance to a dict. If a
        """
        return self._schema.dump(self._data).data

    def _dump_relationships(self):
        """
        If no schema is associated with the instance, we dump all relationship
        data that exists. Otherwise, we only dump data declared as
        corresponding fields in the schema.
        """
        data = {}

        for rel_name, rel_val in self._related_bizobjs.items():
            # rel_val is the actual object or list associated with the
            # relationship; rel is the relationship object itself.
            rel = self.relationships[rel_name]
            dump_to = rel.dump_to or rel.name

            # if the related object is null, dump null; therwise, if it
            # is an object, dump it. if a list, dump the list.
            if rel_val is None:
                data[dump_to] = None
            elif is_bizobj(rel_val):
                data[dump_to] = rel_val.dump()
            else:
                assert isinstance(rel_val, (list, set, tuple))
                data[dump_to] = [bizobj.dump() for bizobj in rel_val]

        return data

    def _load(self, data, kwargs_data):
        """
        Load data passed into the bizobj ctor into an internal DirtyDict. If
        any of the data fields correspond with delcared Relationships, load the
        bizobjs declared by said Relationships from said data.
        """
        data = data or {}
        data.update(kwargs_data)

        # NOTE: When bizobjs are passed into the ctor instead of raw dicts, the
        # bizobjs are not copied, which means that if some other bizobj also
        # references these bizobj and makes changes to them, the changes will
        # also have an effect here.

        # eagerly load all related bizobjs from the loaded data dict,
        # removing the fields from said dict.
        for rel in self.relationships.values():
            load_from = rel.load_from or rel.name
            related_data = data.pop(load_from, None)

            if related_data is None:
                continue

            # we're loading a list of BizObjects
            if rel.many:
                related_bizobj_list = []
                for obj in related_data:
                    if isinstance(obj, rel.bizobj_class):
                        related_bizobj_list.append(obj)
                    else:
                        related_bizobj_list.append(
                            rel.bizobj_class(related_data))

                self._related_bizobjs[rel.name] = related_bizobj_list

            # We are loading a single BizObject. If obj is a plain dict,
            # we instantiate the related BizObject automatically.
            else:
                if not is_bizobj(related_data):
                    # if the assertion below fails, then most likely
                    # you're intended to use the many=True kwarg in a
                    # relationship. The data coming in from load is a
                    # list, but without the 'many' kwarg set, the
                    # Relationship assumes that the 'related_data' is a
                    # dict and tries to call a bizobj ctor with it.
                    assert isinstance(related_data, dict)
                    related_bizobj = rel.bizobj_class(related_data)
                else:
                    related_bizobj = related_data
                    self._related_bizobjs[rel.name] = related_bizobj

        result = self._schema.load(data)
        if result.errors:
            # TODO: raise custom exception
            raise Exception(str(result.errors))

        # at this point, the data dict has been cleared of any fields that are
        # shadowed by Relationships declared on the bizobj class.
        return DirtyDict(result.data)<|MERGE_RESOLUTION|>--- conflicted
+++ resolved
@@ -95,16 +95,6 @@
         """
         # We begin by building the `fields` dict that will become attributes
         # of our dynamic Schema class being created below.
-<<<<<<< HEAD
-        #
-        # Ensure each BizObject Schema class has
-        # both _id and public_id fields.
-        fields = dict(
-            _id=Anything(load_only=True),
-            public_id=Anything(dump_to='id', load_from='id'))
-
-=======
-
         # Ensure each BizObject Schema class has
         # both _id and public_id fields.
 
@@ -113,7 +103,6 @@
             'public_id': Anything(dump_to='id', default=UUID.next_uuid),
             }
 
->>>>>>> 0476b13a
         # "inherit" fields of parent BizObject.Schema
         inherited_schema_class = getattr(cls, 'Schema', None)
         if inherited_schema_class is not None:
@@ -593,8 +582,6 @@
         # and mark all new keys as dirty.
         self._cached_dump_data = None
         self.mark_dirty(data.keys())
-<<<<<<< HEAD
-=======
 
     def load(self, fields=None):
         """
@@ -605,7 +592,6 @@
             self.get(_id=self._id, public_id=self.public_id, fields=fields)
             )
         return self
->>>>>>> 0476b13a
 
     def dump(self):
         """
